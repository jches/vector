--- conflicted
+++ resolved
@@ -308,16 +308,12 @@
     async fn build(&self, cx: SourceContext) -> crate::Result<super::Source> {
         let log_namespace = cx.log_namespace(self.log_namespace);
 
-        let acknowledgements = cx.do_acknowledgements(self.acknowledgements);
         let decoder =
-<<<<<<< HEAD
-            DecodingConfig::new(self.framing.clone(), self.decoding.clone(), log_namespace).build();
-        let consumer = create_consumer(self, acknowledgements)?;
-=======
             DecodingConfig::new(self.framing.clone(), self.decoding.clone(), log_namespace)
                 .build()?;
         let acknowledgements = cx.do_acknowledgements(self.acknowledgements);
->>>>>>> 41c55677
+
+        let consumer = create_consumer(self, acknowledgements)?;
 
         Ok(Box::pin(kafka_source(
             self.clone(),
@@ -1600,13 +1596,10 @@
             config.decoding.clone(),
             log_namespace,
         )
-<<<<<<< HEAD
-        .build();
-        let consumer = create_consumer(&config, acknowledgements).unwrap();
-=======
         .build()
         .unwrap();
->>>>>>> 41c55677
+
+        let consumer = create_consumer(&config, acknowledgements).unwrap();
 
         tokio::spawn(kafka_source(
             config,
