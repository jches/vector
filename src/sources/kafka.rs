use std::{
    collections::{BTreeMap, HashMap},
    io::Cursor,
    sync::Arc,
};

use async_stream::stream;
use bytes::Bytes;
use chrono::{DateTime, TimeZone, Utc};
use codecs::{
    decoding::{DeserializerConfig, FramingConfig},
    StreamDecodingError,
};
use futures::{Stream, StreamExt};
use once_cell::sync::OnceCell;
use rdkafka::{
<<<<<<< HEAD
    config::ClientConfig,
    consumer::{CommitMode, Consumer, StreamConsumer},
    error::KafkaError,
    message::{BorrowedMessage, Headers, Message},
    types::RDKafkaErrorCode,
=======
    consumer::{Consumer, ConsumerContext, Rebalance, StreamConsumer},
    message::{BorrowedMessage, Headers as _, Message},
    ClientConfig, ClientContext, Statistics,
>>>>>>> e72f126a
};
use snafu::{ResultExt, Snafu};
use tokio_util::codec::FramedRead;

use vector_config::configurable_component;
use vector_core::config::LogNamespace;

use vector_common::{byte_size_of::ByteSizeOf, finalizer::OrderedFinalizer};

use crate::{
    codecs::{Decoder, DecodingConfig},
    config::{log_schema, AcknowledgementsConfig, LogSchema, Output, SourceConfig, SourceContext},
    event::{BatchNotifier, BatchStatus, Event, Value},
    internal_events::{
        KafkaBytesReceived, KafkaEventsReceived, KafkaOffsetUpdateError, KafkaPauseResumeError,
        KafkaReadError, StreamClosedError,
    },
    kafka,
    serde::{bool_or_struct, default_decoding, default_framing_message_based},
    shutdown::ShutdownSignal,
    SourceSender,
};

#[derive(Debug, Snafu)]
enum BuildError {
    #[snafu(display("Could not create Kafka consumer: {}", source))]
    KafkaCreateError { source: rdkafka::error::KafkaError },
    #[snafu(display("Could not subscribe to Kafka topics: {}", source))]
    KafkaSubscribeError { source: rdkafka::error::KafkaError },
}

/// Configuration for the `kafka` source.
#[configurable_component(source("kafka"))]
#[derive(Clone, Debug, Derivative)]
#[derivative(Default)]
#[serde(deny_unknown_fields)]
pub struct KafkaSourceConfig {
    /// A comma-separated list of Kafka bootstrap servers.
    ///
    /// These are the servers in a Kafka cluster that a client should use to "bootstrap" its connection to the cluster,
    /// allowing discovering all other hosts in the cluster.
    ///
    /// Must be in the form of `host:port`, and comma-separated.
    bootstrap_servers: String,

    /// The Kafka topics names to read events from.
    ///
    /// Regular expression syntax is supported if the topic begins with `^`.
    topics: Vec<String>,

    /// The consumer group name to be used to consume events from Kafka.
    group_id: String,

    /// If offsets for consumer group do not exist, set them using this strategy.
    ///
    /// See the [librdkafka documentation](https://github.com/edenhill/librdkafka/blob/master/CONFIGURATION.md) for the `auto.offset.reset` option for further clarification.
    #[serde(default = "default_auto_offset_reset")]
    auto_offset_reset: String,

    /// The Kafka session timeout, in milliseconds.
    #[serde(default = "default_session_timeout_ms")]
    session_timeout_ms: u64,

    /// Timeout for network requests, in milliseconds.
    #[serde(default = "default_socket_timeout_ms")]
    socket_timeout_ms: u64,

    /// Maximum time the broker may wait to fill the response, in milliseconds.
    #[serde(default = "default_fetch_wait_max_ms")]
    fetch_wait_max_ms: u64,

    /// The frequency that the consumer offsets are committed (written) to offset storage, in milliseconds.
    #[serde(default = "default_commit_interval_ms")]
    commit_interval_ms: u64,

    /// Overrides the name of the log field used to add the message key to each event.
    ///
    /// The value will be the message key of the Kafka message itself.
    ///
    /// By default, `"message_key"` is used.
    #[serde(default = "default_key_field")]
    key_field: String,

    /// Overrides the name of the log field used to add the topic to each event.
    ///
    /// The value will be the topic from which the Kafka message was consumed from.
    ///
    /// By default, `"topic"` is used.
    #[serde(default = "default_topic_key")]
    topic_key: String,

    /// Overrides the name of the log field used to add the partition to each event.
    ///
    /// The value will be the partition from which the Kafka message was consumed from.
    ///
    /// By default, `"partition"` is used.
    #[serde(default = "default_partition_key")]
    partition_key: String,

    /// Overrides the name of the log field used to add the offset to each event.
    ///
    /// The value will be the offset of the Kafka message itself.
    ///
    /// By default, `"offset"` is used.
    #[serde(default = "default_offset_key")]
    offset_key: String,

    /// Overrides the name of the log field used to add the headers to each event.
    ///
    /// The value will be the headers of the Kafka message itself.
    ///
    /// By default, `"headers"` is used.
    #[serde(default = "default_headers_key")]
    headers_key: String,

    /// Advanced options set directly on the underlying `librdkafka` client.
    ///
    /// See the [librdkafka documentation](https://github.com/edenhill/librdkafka/blob/master/CONFIGURATION.md) for details.
    librdkafka_options: Option<HashMap<String, String>>,

    #[serde(flatten)]
    auth: kafka::KafkaAuthConfig,

    #[configurable(derived)]
    #[serde(default = "default_framing_message_based")]
    #[derivative(Default(value = "default_framing_message_based()"))]
    framing: FramingConfig,

    #[configurable(derived)]
    #[serde(default = "default_decoding")]
    #[derivative(Default(value = "default_decoding()"))]
    decoding: DeserializerConfig,

    #[configurable(derived)]
    #[serde(default, deserialize_with = "bool_or_struct")]
    acknowledgements: AcknowledgementsConfig,
}

const fn default_session_timeout_ms() -> u64 {
    10000 // default in librdkafka
}

const fn default_socket_timeout_ms() -> u64 {
    60000 // default in librdkafka
}

const fn default_fetch_wait_max_ms() -> u64 {
    100 // default in librdkafka
}

const fn default_commit_interval_ms() -> u64 {
    5000 // default in librdkafka
}

fn default_auto_offset_reset() -> String {
    "largest".into() // default in librdkafka
}

fn default_key_field() -> String {
    "message_key".into()
}

fn default_topic_key() -> String {
    "topic".into()
}

fn default_partition_key() -> String {
    "partition".into()
}

fn default_offset_key() -> String {
    "offset".into()
}

fn default_headers_key() -> String {
    "headers".into()
}

impl_generate_config_from_default!(KafkaSourceConfig);

#[async_trait::async_trait]
impl SourceConfig for KafkaSourceConfig {
    async fn build(&self, cx: SourceContext) -> crate::Result<super::Source> {
        let consumer = create_consumer(self)?;
        let decoder = DecodingConfig::new(
            self.framing.clone(),
            self.decoding.clone(),
            LogNamespace::Legacy,
        )
        .build();
        let acknowledgements = cx.do_acknowledgements(&self.acknowledgements);

        Ok(Box::pin(kafka_source(
            self.clone(),
            consumer,
            decoder,
            cx.shutdown,
            cx.out,
            acknowledgements,
        )))
    }

    fn outputs(&self, _global_log_namespace: LogNamespace) -> Vec<Output> {
        vec![Output::default(self.decoding.output_type())]
    }

    fn can_acknowledge(&self) -> bool {
        true
    }
}

async fn kafka_source(
    config: KafkaSourceConfig,
    consumer: StreamConsumer<CustomContext>,
    decoder: Decoder,
    mut shutdown: ShutdownSignal,
    mut out: SourceSender,
    acknowledgements: bool,
) -> Result<(), ()> {
    let consumer = Arc::new(consumer);
<<<<<<< HEAD
    let (mut finalizer, mut ack_stream) =
        OrderedFinalizer::<FinalizerEntry>::maybe_new(acknowledgements, None);
=======
    let (finalizer, mut ack_stream) =
        OrderedFinalizer::<FinalizerEntry>::maybe_new(acknowledgements, shutdown.clone());
    let finalizer = finalizer.map(Arc::new);
    if let Some(finalizer) = &finalizer {
        consumer
            .context()
            .finalizer
            .set(Arc::clone(finalizer))
            .expect("Finalizer is only set once");
    }

>>>>>>> e72f126a
    let mut stream = consumer.stream();
    let keys = Keys::from(log_schema(), &config);

    let mut shutting_down = false;
    loop {
        tokio::select! {
            _ = &mut shutdown => {
                if let Ok(topics) = consumer.subscription() {
                    if let Err(error) = consumer.pause(&topics) {
                        emit!(KafkaPauseResumeError { error });
                    }
                }
                shutting_down = true;

                // If we have an ack stream, drop the sender end and allow acks to drain
                match finalizer.take() {
                    Some(finalizer) => drop(finalizer),
                    _ => break
                }
            },
            entry = ack_stream.next() => match entry {
                Some((status, entry)) => {
                    if status == BatchStatus::Delivered {
                        if let Err(error) =
                            consumer.store_offset(&entry.topic, entry.partition, entry.offset)
                            {
                                emit!(KafkaOffsetUpdateError { error });
                            }
                    }
                },
                None => break,
            },
            message = stream.next(), if !shutting_down => match message {
                None => break,  // No more messages...but is this the correct way to handle it?
                Some(Err(error)) => emit!(KafkaReadError { error }),
                Some(Ok(msg)) => {
                    emit!(KafkaBytesReceived {
                        byte_size: msg.payload_len(),
                        protocol: "tcp",
                        topic: msg.topic(),
                        partition: msg.partition(),
                    });

                    parse_message(msg, decoder.clone(), keys, &finalizer, &mut out, &consumer).await;
                }
            },
        }
    }

    match consumer.commit_consumer_state(CommitMode::Sync) {
        Ok(_) => (),
        Err(KafkaError::ConsumerCommit(RDKafkaErrorCode::NoOffset)) => {
            debug!("No offsets to store");
        }
        Err(error) => {
            emit!(KafkaOffsetUpdateError { error });
        }
    }

    Ok(())
}

async fn parse_message(
    msg: BorrowedMessage<'_>,
    decoder: Decoder,
    keys: Keys<'_>,
    finalizer: &Option<Arc<OrderedFinalizer<FinalizerEntry>>>,
    out: &mut SourceSender,
    consumer: &Arc<StreamConsumer<CustomContext>>,
) {
    if let Some((count, mut stream)) = parse_stream(&msg, decoder, keys) {
        match finalizer {
            Some(finalizer) => {
                let (batch, receiver) = BatchNotifier::new_with_receiver();
                let mut stream = stream.map(|event| event.with_batch_notifier(&batch));
                match out.send_event_stream(&mut stream).await {
                    Err(error) => {
                        emit!(StreamClosedError { error, count });
                    }
                    Ok(_) => {
                        // Drop stream to avoid borrowing `msg`: "[...] borrow might be used
                        // here, when `stream` is dropped and runs the destructor [...]".
                        drop(stream);
                        finalizer.add(msg.into(), receiver);
                    }
                }
            }
            None => match out.send_event_stream(&mut stream).await {
                Err(error) => {
                    emit!(StreamClosedError { error, count });
                }
                Ok(_) => {
                    if let Err(error) =
                        consumer.store_offset(msg.topic(), msg.partition(), msg.offset())
                    {
                        emit!(KafkaOffsetUpdateError { error });
                    }
                }
            },
        }
    }
}

// Turn the received message into a stream of parsed events.
fn parse_stream<'a>(
    msg: &BorrowedMessage<'a>,
    decoder: Decoder,
    keys: Keys<'a>,
) -> Option<(usize, impl Stream<Item = Event> + 'a)> {
    let payload = msg.payload()?; // skip messages with empty payload

    let rmsg = ReceivedMessage::from(msg);

    let payload = Cursor::new(Bytes::copy_from_slice(payload));

    let mut stream = FramedRead::new(payload, decoder);
    let (count, _) = stream.size_hint();
    let stream = stream! {
        while let Some(result) = stream.next().await {
            match result {
                Ok((events, _byte_size)) => {
                    emit!(KafkaEventsReceived {
                        count: events.len(),
                        byte_size: events.size_of(),
                        topic: &rmsg.topic,
                        partition: rmsg.partition,
                    });
                    for mut event in events {
                        rmsg.apply(&keys, &mut event);
                        yield event;
                    }
                },
                Err(error) => {
                    // Error is logged by `codecs::Decoder`, no further handling
                    // is needed here.
                    if !error.can_continue() {
                        break;
                    }
                }
            }
        }
    }
    .boxed();
    Some((count, stream))
}

#[derive(Clone, Copy)]
struct Keys<'a> {
    source_type: &'a str,
    timestamp: &'a str,
    key_field: &'a str,
    topic: &'a str,
    partition: &'a str,
    offset: &'a str,
    headers: &'a str,
}

impl<'a> Keys<'a> {
    fn from(schema: &'a LogSchema, config: &'a KafkaSourceConfig) -> Self {
        Self {
            source_type: schema.source_type_key(),
            timestamp: schema.timestamp_key(),
            key_field: config.key_field.as_str(),
            topic: config.topic_key.as_str(),
            partition: config.partition_key.as_str(),
            offset: config.offset_key.as_str(),
            headers: config.headers_key.as_str(),
        }
    }
}

struct ReceivedMessage {
    timestamp: DateTime<Utc>,
    key: Value,
    headers: BTreeMap<String, Value>,
    topic: String,
    partition: i32,
    offset: i64,
}

impl ReceivedMessage {
    fn from(msg: &BorrowedMessage<'_>) -> Self {
        // Extract timestamp from kafka message
        let timestamp = msg
            .timestamp()
            .to_millis()
            .and_then(|millis| Utc.timestamp_millis_opt(millis).latest())
            .unwrap_or_else(Utc::now);

        let key = msg
            .key()
            .map(|key| Value::from(Bytes::from(key.to_owned())))
            .unwrap_or(Value::Null);

        let mut headers_map = BTreeMap::new();
        if let Some(headers) = msg.headers() {
            for header in headers.iter() {
                if let Some(value) = header.value {
                    headers_map.insert(
                        header.key.to_string(),
                        Value::from(Bytes::from(value.to_owned())),
                    );
                }
            }
        }

        Self {
            timestamp,
            key,
            headers: headers_map,
            topic: msg.topic().to_string(),
            partition: msg.partition(),
            offset: msg.offset(),
        }
    }

    fn apply(&self, keys: &Keys<'_>, event: &mut Event) {
        if let Event::Log(ref mut log) = event {
            log.insert(keys.source_type, Bytes::from("kafka"));
            log.insert(keys.timestamp, self.timestamp);
            log.insert(keys.key_field, self.key.clone());
            log.insert(keys.topic, Value::from(self.topic.clone()));
            log.insert(keys.partition, Value::from(self.partition));
            log.insert(keys.offset, Value::from(self.offset));
            log.insert(keys.headers, Value::from(self.headers.clone()));
        }
    }
}

#[derive(Debug)]
struct FinalizerEntry {
    topic: String,
    partition: i32,
    offset: i64,
}

impl<'a> From<BorrowedMessage<'a>> for FinalizerEntry {
    fn from(msg: BorrowedMessage<'a>) -> Self {
        Self {
            topic: msg.topic().into(),
            partition: msg.partition(),
            offset: msg.offset(),
        }
    }
}

fn create_consumer(config: &KafkaSourceConfig) -> crate::Result<StreamConsumer<CustomContext>> {
    let mut client_config = ClientConfig::new();
    client_config
        .set("group.id", &config.group_id)
        .set("bootstrap.servers", &config.bootstrap_servers)
        .set("auto.offset.reset", &config.auto_offset_reset)
        .set("session.timeout.ms", &config.session_timeout_ms.to_string())
        .set("socket.timeout.ms", &config.socket_timeout_ms.to_string())
        .set("fetch.wait.max.ms", &config.fetch_wait_max_ms.to_string())
        .set("enable.partition.eof", "false")
        .set("enable.auto.commit", "true")
        .set(
            "auto.commit.interval.ms",
            &config.commit_interval_ms.to_string(),
        )
        .set("enable.auto.offset.store", "false")
        .set("statistics.interval.ms", "1000")
        .set("client.id", "vector");

    config.auth.apply(&mut client_config)?;

    if let Some(librdkafka_options) = &config.librdkafka_options {
        for (key, value) in librdkafka_options {
            client_config.set(key.as_str(), value.as_str());
        }
    }

    let consumer = client_config
        .create_with_context::<_, StreamConsumer<_>>(CustomContext::default())
        .context(KafkaCreateSnafu)?;
    let topics: Vec<&str> = config.topics.iter().map(|s| s.as_str()).collect();
    consumer.subscribe(&topics).context(KafkaSubscribeSnafu)?;

    Ok(consumer)
}

#[derive(Default)]
struct CustomContext {
    stats: kafka::KafkaStatisticsContext,
    finalizer: OnceCell<Arc<OrderedFinalizer<FinalizerEntry>>>,
}

impl ClientContext for CustomContext {
    fn stats(&self, statistics: Statistics) {
        self.stats.stats(statistics)
    }
}

impl ConsumerContext for CustomContext {
    fn post_rebalance(&self, rebalance: &Rebalance) {
        if matches!(rebalance, Rebalance::Revoke(_)) {
            if let Some(finalizer) = self.finalizer.get() {
                finalizer.flush();
            }
        }
    }
}

#[cfg(test)]
mod test {
    use super::*;

    pub fn kafka_host() -> String {
        std::env::var("KAFKA_HOST").unwrap_or_else(|_| "localhost".into())
    }

    pub fn kafka_address(port: u16) -> String {
        format!("{}:{}", kafka_host(), port)
    }

    #[test]
    fn generate_config() {
        crate::test_util::test_generate_config::<KafkaSourceConfig>();
    }

    pub(super) fn make_config(topic: &str, group: &str) -> KafkaSourceConfig {
        KafkaSourceConfig {
            bootstrap_servers: kafka_address(9091),
            topics: vec![topic.into()],
            group_id: group.into(),
            auto_offset_reset: "beginning".into(),
            session_timeout_ms: 6000,
            commit_interval_ms: 1,
            key_field: "message_key".to_string(),
            topic_key: "topic".to_string(),
            partition_key: "partition".to_string(),
            offset_key: "offset".to_string(),
            headers_key: "headers".to_string(),
            socket_timeout_ms: 60000,
            fetch_wait_max_ms: 100,
            ..Default::default()
        }
    }

    #[tokio::test]
    async fn consumer_create_ok() {
        let config = make_config("topic", "group");
        assert!(create_consumer(&config).is_ok());
    }

    #[tokio::test]
    async fn consumer_create_incorrect_auto_offset_reset() {
        let config = KafkaSourceConfig {
            auto_offset_reset: "incorrect-auto-offset-reset".to_string(),
            ..make_config("topic", "group")
        };
        assert!(create_consumer(&config).is_err());
    }
}

#[cfg(feature = "kafka-integration-tests")]
#[cfg(test)]
mod integration_test {
    use std::time::Duration;

    use chrono::{DateTime, SubsecRound, Utc};
    use futures::Stream;
    use rdkafka::{
        admin::{AdminClient, AdminOptions, NewTopic, TopicReplication},
        client::DefaultClientContext,
        config::{ClientConfig, FromClientConfig},
        consumer::BaseConsumer,
        message::{Header, OwnedHeaders},
        producer::{FutureProducer, FutureRecord},
        util::Timeout,
        Offset, TopicPartitionList,
    };
    use stream_cancel::{Trigger, Tripwire};
    use tokio::time::sleep;
    use vector_buffers::topology::channel::BufferReceiver;
    use vector_core::event::EventStatus;

    use super::{test::*, *};
    use crate::{
        event::{EventArray, EventContainer},
        shutdown::ShutdownSignal,
        test_util::{collect_n, components::assert_source_compliance, random_string},
        SourceSender,
    };

    const KEY: &str = "my key";
    const TEXT: &str = "my message";
    const HEADER_KEY: &str = "my header";
    const HEADER_VALUE: &str = "my header value";

    fn client_config<T: FromClientConfig>(group: Option<&str>) -> T {
        let mut client = ClientConfig::new();
        client.set("bootstrap.servers", kafka_address(9091));
        client.set("produce.offset.report", "true");
        client.set("message.timeout.ms", "5000");
        client.set("auto.commit.interval.ms", "1");
        if let Some(group) = group {
            client.set("group.id", group);
        }
        client.create().expect("Producer creation error")
    }

    async fn send_events(topic: String, count: usize) -> DateTime<Utc> {
        let now = Utc::now();
        let timestamp = now.timestamp_millis();

        let producer: FutureProducer = client_config(None);

        for i in 0..count {
            let text = format!("{} {:03}", TEXT, i);
            let key = format!("{} {}", KEY, i);
            let record = FutureRecord::to(&topic)
                .payload(&text)
                .key(&key)
                .timestamp(timestamp)
                .headers(OwnedHeaders::new().insert(Header {
                    key: HEADER_KEY,
                    value: Some(HEADER_VALUE),
                }));

            if let Err(error) = producer.send(record, Timeout::Never).await {
                panic!("Cannot send event to Kafka: {:?}", error);
            }
        }

        now
    }

    #[tokio::test]
    async fn consumes_event_with_acknowledgements() {
        send_receive(true, |_| false, 10).await;
    }

    #[tokio::test]
    async fn consumes_event_without_acknowledgements() {
        send_receive(false, |_| false, 10).await;
    }

    #[tokio::test]
    async fn handles_one_negative_acknowledgement() {
        send_receive(true, |n| n == 2, 10).await;
    }

    #[tokio::test]
    async fn handles_permanent_negative_acknowledgement() {
        send_receive(true, |n| n >= 2, 2).await;
    }

    async fn send_receive(
        acknowledgements: bool,
        error_at: impl Fn(usize) -> bool,
        receive_count: usize,
    ) {
        const SEND_COUNT: usize = 10;

        let topic = format!("test-topic-{}", random_string(10));
        let group_id = format!("test-group-{}", random_string(10));
        let config = make_config(&topic, &group_id);

        let now = send_events(topic.clone(), 10).await;

        let events = assert_source_compliance(&["protocol", "topic", "partition"], async move {
            let (tx, rx) = SourceSender::new_test_errors(error_at);
            let (trigger_shutdown, shutdown_done) = spawn_kafka(tx, config, acknowledgements);
            let events = collect_n(rx, SEND_COUNT).await;
            // Yield to the finalization task to let it collect the
            // batch status receivers before signalling the shutdown.
            tokio::task::yield_now().await;
            drop(trigger_shutdown);
            shutdown_done.await;

            events
        })
        .await;

        let offset = fetch_tpl_offset(&group_id, &topic, 0);
        assert_eq!(offset, Offset::from_raw(receive_count as i64));

        assert_eq!(events.len(), SEND_COUNT);
        for (i, event) in events.into_iter().enumerate() {
            assert_eq!(
                event.as_log()[log_schema().message_key()],
                format!("{} {:03}", TEXT, i).into()
            );
            assert_eq!(
                event.as_log()["message_key"],
                format!("{} {}", KEY, i).into()
            );
            assert_eq!(
                event.as_log()[log_schema().source_type_key()],
                "kafka".into()
            );
            assert_eq!(
                event.as_log()[log_schema().timestamp_key()],
                now.trunc_subsecs(3).into()
            );
            assert_eq!(event.as_log()["topic"], topic.clone().into());
            assert!(event.as_log().contains("partition"));
            assert!(event.as_log().contains("offset"));
            let mut expected_headers = BTreeMap::new();
            expected_headers.insert(HEADER_KEY.to_string(), Value::from(HEADER_VALUE));
            assert_eq!(event.as_log()["headers"], Value::from(expected_headers));
        }
    }

    fn make_rand_config() -> (String, String, KafkaSourceConfig) {
        let topic = format!("test-topic-{}", random_string(10));
        let group_id = format!("test-group-{}", random_string(10));
        let config = make_config(&topic, &group_id);
        (topic, group_id, config)
    }

    fn delay_pipeline(
        id: usize,
        delay: Duration,
        status: EventStatus,
    ) -> (SourceSender, impl Stream<Item = EventArray> + Unpin) {
        let (pipe, recv) = SourceSender::new_with_buffer(100);
        let recv = BufferReceiver::new(recv.into()).into_stream();
        let recv = recv.then(move |mut events| async move {
            events.iter_logs_mut().for_each(|log| {
                log.insert("pipeline_id", id.to_string());
            });
            sleep(delay).await;
            events.iter_events_mut().for_each(|mut event| {
                let metadata = event.metadata_mut();
                metadata.update_status(status);
                metadata.update_sources();
            });
            events
        });
        (pipe, Box::pin(recv))
    }

    fn spawn_kafka(
        tx: SourceSender,
        config: KafkaSourceConfig,
        acknowledgements: bool,
    ) -> (Trigger, Tripwire) {
        let (trigger_shutdown, shutdown, shutdown_done) = ShutdownSignal::new_wired();
        let consumer = create_consumer(&config).unwrap();
        tokio::spawn(kafka_source(
            config,
            consumer,
            Decoder::default(),
            shutdown,
            tx,
            acknowledgements,
        ));
        (trigger_shutdown, shutdown_done)
    }

    fn fetch_tpl_offset(group_id: &str, topic: &str, partition: i32) -> Offset {
        let client: BaseConsumer = client_config(Some(group_id));
        client.subscribe(&[topic]).expect("Subscribing failed");

        let mut tpl = TopicPartitionList::new();
        tpl.add_partition(topic, partition);
        client
            .committed_offsets(tpl, Duration::from_secs(1))
            .expect("Getting committed offsets failed")
            .find_partition(topic, partition)
            .expect("Missing topic/partition")
            .offset()
    }

    async fn create_topic(group_id: &str, topic: &str, partitions: i32) {
        let client: AdminClient<DefaultClientContext> = client_config(Some(group_id));
        for result in client
            .create_topics(
                [&NewTopic {
                    name: topic,
                    num_partitions: partitions,
                    replication: TopicReplication::Fixed(1),
                    config: vec![],
                }],
                &AdminOptions::default(),
            )
            .await
            .expect("create_topics failed")
        {
            result.expect("Creating a topic failed");
        }
    }

    // Failure timeline:
    // - Topic exists on multiple partitions
    // - Consumer A connects to topic, is assigned both partitions
    // - Consumer A receives some messages
    // - Consumer B connects to topic
    // - Consumer A has one partition revoked (rebalance)
    // - Consumer B is assigned a partition
    // - Consumer A stores an order on the revoked partition
    // - Consumer B skips receiving messages?
    #[ignore]
    #[tokio::test]
    async fn handles_rebalance() {
        // The test plan here is to:
        // - Set up one source instance, feeding into a pipeline that delays acks.
        // - Wait a bit, and set up a second source instance. This should cause a rebalance.
        // - Wait further until all events will have been pulled down.
        // - Verify that all events are captured by the two sources, and that offsets are set right, etc.

        // However this test, as written, does not actually cause the
        // conditions required to test this. We have had external
        // validation that the sink behaves properly on rebalance
        // events.  This test also requires the insertion of a small
        // delay into the source to guarantee the timing, which is not
        // suitable for production code.

        const NEVENTS: usize = 200;
        const DELAY: u64 = 100;

        let (topic, group_id, config) = make_rand_config();
        create_topic(&group_id, &topic, 2).await;

        let _send_start = send_events(topic.clone(), NEVENTS).await;

        let (tx, rx1) = delay_pipeline(1, Duration::from_millis(200), EventStatus::Delivered);
        let (trigger_shutdown1, shutdown_done1) = spawn_kafka(tx, config.clone(), true);
        let events1 = tokio::spawn(collect_n(rx1, NEVENTS));

        sleep(Duration::from_secs(1)).await;

        let (tx, rx2) = delay_pipeline(2, Duration::from_millis(DELAY), EventStatus::Delivered);
        let (trigger_shutdown2, shutdown_done2) = spawn_kafka(tx, config, true);
        let events2 = tokio::spawn(collect_n(rx2, NEVENTS));

        sleep(Duration::from_secs(5)).await;

        drop(trigger_shutdown1);
        let events1 = events1.await.unwrap();
        shutdown_done1.await;

        sleep(Duration::from_secs(5)).await;

        drop(trigger_shutdown2);
        let events2 = events2.await.unwrap();
        shutdown_done2.await;

        sleep(Duration::from_secs(1)).await;

        assert!(!events1.is_empty());
        assert!(!events2.is_empty());

        match fetch_tpl_offset(&group_id, &topic, 0) {
            Offset::Offset(offset) => {
                assert!((offset as isize - events1.len() as isize).abs() <= 1)
            }
            o => panic!("Invalid offset for partition 0 {:?}", o),
        }

        match fetch_tpl_offset(&group_id, &topic, 1) {
            Offset::Offset(offset) => {
                assert!((offset as isize - events2.len() as isize).abs() <= 1)
            }
            o => panic!("Invalid offset for partition 0 {:?}", o),
        }

        let mut all_events = events1
            .into_iter()
            .chain(events2.into_iter())
            .flat_map(map_logs)
            .collect::<Vec<String>>();
        all_events.sort();

        // Assert they are all in sequential order and no dupes, TODO
    }

    fn map_logs(events: EventArray) -> impl Iterator<Item = String> {
        events.into_events().map(|event| {
            let log = event.into_log();
            format!(
                "{} {} {} {}",
                log["message"].to_string_lossy(),
                log["topic"].to_string_lossy(),
                log["partition"].to_string_lossy(),
                log["offset"].to_string_lossy(),
            )
        })
    }
}<|MERGE_RESOLUTION|>--- conflicted
+++ resolved
@@ -13,19 +13,16 @@
 };
 use futures::{Stream, StreamExt};
 use once_cell::sync::OnceCell;
+
+
 use rdkafka::{
-<<<<<<< HEAD
-    config::ClientConfig,
-    consumer::{CommitMode, Consumer, StreamConsumer},
+    consumer::{CommitMode, Consumer, ConsumerContext, Rebalance, StreamConsumer},
     error::KafkaError,
-    message::{BorrowedMessage, Headers, Message},
-    types::RDKafkaErrorCode,
-=======
-    consumer::{Consumer, ConsumerContext, Rebalance, StreamConsumer},
     message::{BorrowedMessage, Headers as _, Message},
     ClientConfig, ClientContext, Statistics,
->>>>>>> e72f126a
+    types::RDKafkaErrorCode,
 };
+
 use snafu::{ResultExt, Snafu};
 use tokio_util::codec::FramedRead;
 
@@ -245,13 +242,9 @@
     acknowledgements: bool,
 ) -> Result<(), ()> {
     let consumer = Arc::new(consumer);
-<<<<<<< HEAD
-    let (mut finalizer, mut ack_stream) =
+    let (finalizer, mut ack_stream) =
         OrderedFinalizer::<FinalizerEntry>::maybe_new(acknowledgements, None);
-=======
-    let (finalizer, mut ack_stream) =
-        OrderedFinalizer::<FinalizerEntry>::maybe_new(acknowledgements, shutdown.clone());
-    let finalizer = finalizer.map(Arc::new);
+    let mut finalizer = finalizer.map(Arc::new);
     if let Some(finalizer) = &finalizer {
         consumer
             .context()
@@ -260,7 +253,6 @@
             .expect("Finalizer is only set once");
     }
 
->>>>>>> e72f126a
     let mut stream = consumer.stream();
     let keys = Keys::from(log_schema(), &config);
 
